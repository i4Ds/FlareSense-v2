--- conflicted
+++ resolved
@@ -2,24 +2,7 @@
 
 from datasets import load_dataset
 
-
-import wandb
-<<<<<<< HEAD
-
 from pred_live import (
-    create_logits,
-    load_model,
-    prepare_ecallisto_datasets,
-    prepare_dataloaders,
-)
-
-
-def main(checkpoint_reference, config):
-=======
-from ecallisto_dataset import EcallistoDatasetBinary, custom_resize, remove_background
-from ecallisto_model import GrayScaleResNet
-from pred_live import (
-    predict_from_to,
     load_model,
     create_logits,
     prepare_ecallisto_datasets,
@@ -33,7 +16,6 @@
 
 
 def main(config):
->>>>>>> 6955d091
     # Setup WandB API and download the artifact
     checkpoint_path = hf_hub_download(repo_id=REPO_ID, filename=MODEL_FILENAME)
     # Device configuration
