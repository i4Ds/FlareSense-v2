--- conflicted
+++ resolved
@@ -7,16 +7,7 @@
 import torch.nn as nn
 import torch.nn.functional as F
 from pytorch_lightning import LightningModule
-<<<<<<< HEAD
 from torchmetrics import ConfusionMatrix, F1Score, Recall, Precision
-=======
-from torchmetrics import (
-    ConfusionMatrix,
-    F1Score,
-    Recall,
-    Precision,
-)
->>>>>>> 9860e5b8
 from torchvision import models
 from collections import defaultdict
 import wandb
