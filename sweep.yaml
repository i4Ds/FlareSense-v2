#https://docs.wandb.ai/guides/sweeps/quickstart
program: main.py
method: bayes
project: FlareSense-v2
entity: vincenzo-timmel
metric:
  name: test_precision
  goal: maximize
parameters:
  model:
    parameters:
      lr:
        max: 1.0e-1
        min: 1.0e-7
      model_type:
        values: [resnet18, resnet34]
      optimizer_name:
        values: [adamw, adam]
  data:
    parameters:
<<<<<<< HEAD
      simple_normalization:
        values: [True, False]
      reduce_non_burst:
        values: [True, False]
=======
      use_augmentation:
        values: [True, False]
      freq_mask_method:
        values: [min, max, mean, median]
>>>>>>> c40c42af
      freq_mask_param:
        max: 56
        min: 1
  general:
    parameters:
      batch_size:
        values: [32, 64, 128]


command:
  - ${interpreter}
  - ${program}
  - "--config"
  - "configs/t1000.yml" #Insert your model here (do not push it, adapt it each time.)<|MERGE_RESOLUTION|>--- conflicted
+++ resolved
@@ -18,17 +18,8 @@
         values: [adamw, adam]
   data:
     parameters:
-<<<<<<< HEAD
-      simple_normalization:
-        values: [True, False]
-      reduce_non_burst:
-        values: [True, False]
-=======
-      use_augmentation:
-        values: [True, False]
       freq_mask_method:
         values: [min, max, mean, median]
->>>>>>> c40c42af
       freq_mask_param:
         max: 56
         min: 1
